package parquet_test

import (
	"bytes"
	"errors"
	"fmt"
	"io"
	"math/rand"
	"os"
	"os/exec"
	"reflect"
	"strconv"
	"strings"
	"testing"

	"github.com/google/uuid"
	"github.com/hexops/gotextdiff"
	"github.com/hexops/gotextdiff/myers"
	"github.com/hexops/gotextdiff/span"

	"github.com/parquet-go/parquet-go"
	"github.com/parquet-go/parquet-go/compress"
	"github.com/parquet-go/parquet-go/internal/unsafecast"
)

const (
	v1 = 1
	v2 = 2
)

func BenchmarkGenericWriter(b *testing.B) {
	benchmarkGenericWriter[benchmarkRowType](b)
	benchmarkGenericWriter[booleanColumn](b)
	benchmarkGenericWriter[int32Column](b)
	benchmarkGenericWriter[int64Column](b)
	benchmarkGenericWriter[floatColumn](b)
	benchmarkGenericWriter[doubleColumn](b)
	benchmarkGenericWriter[byteArrayColumn](b)
	benchmarkGenericWriter[fixedLenByteArrayColumn](b)
	benchmarkGenericWriter[stringColumn](b)
	benchmarkGenericWriter[indexedStringColumn](b)
	benchmarkGenericWriter[uuidColumn](b)
	benchmarkGenericWriter[timeColumn](b)
	benchmarkGenericWriter[timeInMillisColumn](b)
	benchmarkGenericWriter[mapColumn](b)
	benchmarkGenericWriter[decimalColumn](b)
	benchmarkGenericWriter[contact](b)
	benchmarkGenericWriter[paddedBooleanColumn](b)
	benchmarkGenericWriter[optionalInt32Column](b)
	benchmarkGenericWriter[repeatedInt32Column](b)
}

func benchmarkGenericWriter[Row generator[Row]](b *testing.B) {
	var model Row
	b.Run(reflect.TypeOf(model).Name(), func(b *testing.B) {
		prng := rand.New(rand.NewSource(0))
		rows := make([]Row, benchmarkNumRows)
		for i := range rows {
			rows[i] = rows[i].generate(prng)
		}

		b.Run("go1.17", func(b *testing.B) {
			writer := parquet.NewWriter(io.Discard, parquet.SchemaOf(rows[0]))
			i := 0
			benchmarkRowsPerSecond(b, func() int {
				for j := 0; j < benchmarkRowsPerStep; j++ {
					if err := writer.Write(&rows[i]); err != nil {
						b.Fatal(err)
					}
				}

				i += benchmarkRowsPerStep
				i %= benchmarkNumRows

				if i == 0 {
					writer.Close()
					writer.Reset(io.Discard)
				}
				return benchmarkRowsPerStep
			})
		})

		b.Run("go1.18", func(b *testing.B) {
			writer := parquet.NewGenericWriter[Row](io.Discard)
			i := 0
			benchmarkRowsPerSecond(b, func() int {
				n, err := writer.Write(rows[i : i+benchmarkRowsPerStep])
				if err != nil {
					b.Fatal(err)
				}

				i += benchmarkRowsPerStep
				i %= benchmarkNumRows

				if i == 0 {
					writer.Close()
					writer.Reset(io.Discard)
				}
				return n
			})
		})
	})
}

<<<<<<< HEAD
func TestWriteRowsColumns(t *testing.T) {
	type simpleFlat struct {
		A, B, C int64
		S, T, U string
	}
	t.Run("simple", func(t *testing.T) {
		testWriteRowsColumns[simpleFlat](t)
	})
	type complexNested struct {
		A  []int64
		S  []string
		M  map[string]string
		R1 []struct {
			B  []int64
			T  []string
			R2 []simpleFlat
		}
	}
	t.Run("complex", func(t *testing.T) {
		testWriteRowsColumns[complexNested](t)
	})
}

func testWriteRowsColumns[T any](t *testing.T) {
	var zero T
	const numRows = 1000
	data := rowsOf(numRows, zero)
	rowSlice := asRowSlice[T](t, data)
	colSlice := transpose(rowSlice)
	testCases := []struct {
		name  string
		write func(*testing.T, *parquet.GenericWriter[T], [][]parquet.Value) (int, error)
		data  [][]parquet.Value
	}{
		{
			name: "WriteRows",
			write: func(_ *testing.T, w *parquet.GenericWriter[T], vals [][]parquet.Value) (int, error) {
				// annoying that we can't use normal type conversions between
				// []Row and [][]Value since they are structurally identical
				rows := unsafecast.Slice[parquet.Row](vals)
				return w.WriteRows(rows)
			},
			data: unsafecast.Slice[[]parquet.Value](rowSlice),
		},
		{
			name: "ColumnWriter.WriteRowValues",
			write: func(t *testing.T, w *parquet.GenericWriter[T], vals [][]parquet.Value) (int, error) {
				t.Helper()
				var numRows int
				for i, col := range vals {
					num, err := w.ColumnWriters()[i].WriteRowValues(col)
					if err != nil {
						return 0, err
					}
					if i == 0 {
						numRows = num
					} else if numRows != num {
						t.Errorf("column %d disagrees with number of rows written in column %d", i, 0)
					}
				}
				return numRows, nil
			},
			data: colSlice,
		},
	}
	for _, testCase := range testCases {
		t.Run(testCase.name, func(t *testing.T) {
			var buf bytes.Buffer
			w := parquet.NewGenericWriter[T](&buf)
			n, err := testCase.write(t, w, testCase.data)
			if err != nil {
				t.Fatal(err)
			}
			if n != numRows {
				t.Errorf("wrote %d rows, but expected to write %d", n, numRows)
			}
			if err := w.Close(); err != nil {
				t.Fatal(err)
			}
			// Now read the data back and make sure it matches the input data.
			r := parquet.NewGenericReader[T](bytes.NewReader(buf.Bytes()))
			roundTripped := readAllRows(t, r, numRows)
			assertRowsEqualByRow(t, roundTripped, rowSlice)
		})
	}
}

func asRowSlice[T any](t testing.TB, data rows) []parquet.Row {
	t.Helper()

	typedRows := make([]T, len(data))
	for i := range data {
		typedRows[i] = data[i].(T)
	}

	var buf bytes.Buffer
	w := parquet.NewGenericWriter[T](&buf)
	n, err := w.Write(typedRows)
	if err != nil {
		t.Fatal(err)
	}
	if n != len(typedRows) {
		t.Errorf("wrote %d rows, but expected to write %d", n, len(typedRows))
	}
	if err := w.Close(); err != nil {
		t.Fatal(err)
	}

	r := parquet.NewGenericReader[T](bytes.NewReader(buf.Bytes()))
	return readAllRows(t, r, len(typedRows))
}

func readAllRows[T any](t testing.TB, r *parquet.GenericReader[T], numRows int) []parquet.Row {
	t.Helper()
	if r.NumRows() != int64(numRows) {
		t.Errorf("reader reports %d rows, but expected %d", r.NumRows(), numRows)
	}
	rows := make([]parquet.Row, numRows)
	n, err := r.ReadRows(rows)
	if n != numRows {
		t.Errorf("wrote %d rows, but expected to write %d", n, numRows)
	}
	if err != nil && !errors.Is(err, io.EOF) {
		t.Fatal(err)
	}
	if err := r.Close(); err != nil {
		t.Fatal(err)
	}
	return rows
}

func transpose(rows []parquet.Row) [][]parquet.Value {
	var cols [][]parquet.Value
	for i, row := range rows {
		if i == 0 {
			var columnCount int
			row.Range(func(columnIndex int, columnValues []parquet.Value) bool {
				columnCount++
				return true
			})
			cols = make([][]parquet.Value, columnCount)
		}
		row.Range(func(columnIndex int, columnValues []parquet.Value) bool {
			cols[columnIndex] = append(cols[columnIndex], columnValues...)
			return true
		})
	}
	return cols
}

func TestIssue272(t *testing.T) {
=======
func TestIssueSegmentio272(t *testing.T) {
>>>>>>> dfc9184d
	type T2 struct {
		X string `parquet:",dict,optional"`
	}

	type T1 struct {
		TA *T2
		TB *T2
	}

	type T struct {
		T1 *T1
	}

	const nRows = 1

	row := T{
		T1: &T1{
			TA: &T2{
				X: "abc",
			},
		},
	}

	rows := make([]T, nRows)
	for i := range rows {
		rows[i] = row
	}

	b := new(bytes.Buffer)
	w := parquet.NewGenericWriter[T](b)

	if _, err := w.Write(rows); err != nil {
		t.Fatal(err)
	}
	if err := w.Close(); err != nil {
		t.Fatal(err)
	}

	f := bytes.NewReader(b.Bytes())
	r := parquet.NewGenericReader[T](f)

	parquetRows := make([]parquet.Row, nRows)
	n, err := r.ReadRows(parquetRows)
	if err != nil && err != io.EOF {
		t.Fatal(err)
	}
	if n != nRows {
		t.Fatalf("wrong number of rows read: want=%d got=%d", nRows, n)
	}
	for _, r := range parquetRows {
		if d := r[0].DefinitionLevel(); d != 3 {
			t.Errorf("wrong definition level for column 0: %d", d)
		}
		if d := r[1].DefinitionLevel(); d != 1 {
			t.Errorf("wrong definition level for column 1: %d", d)
		}
	}
}

func TestIssueSegmentio279(t *testing.T) {
	type T2 struct {
		Id   int    `parquet:",plain,optional"`
		Name string `parquet:",plain,optional"`
	}

	type T1 struct {
		TA []*T2
	}

	type T struct {
		T1 *T1
	}

	const nRows = 1

	row := T{
		T1: &T1{
			TA: []*T2{
				{
					Id:   43,
					Name: "john",
				},
			},
		},
	}

	rows := make([]T, nRows)
	for i := range rows {
		rows[i] = row
	}

	b := new(bytes.Buffer)
	w := parquet.NewGenericWriter[T](b)

	if _, err := w.Write(rows); err != nil {
		t.Fatal(err)
	}
	if err := w.Close(); err != nil {
		t.Fatal(err)
	}

	f := bytes.NewReader(b.Bytes())
	r := parquet.NewGenericReader[T](f)

	parquetRows := make([]parquet.Row, nRows)
	n, err := r.ReadRows(parquetRows)
	if err != nil && err != io.EOF {
		t.Fatal(err)
	}
	if n != nRows {
		t.Fatalf("wrong number of rows read: want=%d got=%d", nRows, n)
	}
	for _, r := range parquetRows {
		if d := r[0].DefinitionLevel(); d != 3 {
			t.Errorf("wrong definition level for column 0: %d", d)
		}
		if d := r[1].DefinitionLevel(); d != 3 {
			t.Errorf("wrong definition level for column 1: %d", d)
		}
	}
}

func TestIssueSegmentio302(t *testing.T) {
	tests := []struct {
		name string
		fn   func(t *testing.T)
	}{
		{
			name: "SimpleMap",
			fn: func(t *testing.T) {
				type M map[string]int

				type T struct {
					M M `parquet:","`
				}

				b := new(bytes.Buffer)
				_ = parquet.NewGenericWriter[T](b)

			},
		},

		{
			name: "MapWithValueTag",
			fn: func(t *testing.T) {
				type M map[string]int

				type T struct {
					M M `parquet:"," parquet-value:",zstd"`
				}

				b := new(bytes.Buffer)
				_ = parquet.NewGenericWriter[T](b)

			},
		},

		{
			name: "MapWithOptionalTag",
			fn: func(t *testing.T) {
				type M map[string]int

				type T struct {
					M M `parquet:",optional"`
				}

				b := new(bytes.Buffer)
				w := parquet.NewGenericWriter[T](b)
				expect := []T{
					{
						M: M{
							"Holden": 1,
							"Naomi":  2,
						},
					},
					{
						M: nil,
					},
					{
						M: M{
							"Naomi":  1,
							"Holden": 2,
						},
					},
				}
				_, err := w.Write(expect)
				if err != nil {
					t.Fatal(err)
				}
				if err = w.Close(); err != nil {
					t.Fatal(err)
				}

				bufReader := bytes.NewReader(b.Bytes())
				r := parquet.NewGenericReader[T](bufReader)
				values := make([]T, 3)
				_, err = r.Read(values)
				if !reflect.DeepEqual(expect, values) {
					t.Fatalf("values do not match.\n\texpect: %v\n\tactual: %v", expect, values)
				}
			},
		},
	}

	for _, test := range tests {
		t.Run(test.name, test.fn)
	}
}

func TestIssueSegmentio347Writer(t *testing.T) {
	type TestType struct {
		Key int
	}

	b := new(bytes.Buffer)
	// instantiating with concrete type shouldn't panic
	_ = parquet.NewGenericWriter[TestType](b)

	// instantiating with schema and interface type parameter shouldn't panic
	schema := parquet.SchemaOf(TestType{})
	_ = parquet.NewGenericWriter[any](b, schema)

	defer func() {
		if r := recover(); r == nil {
			t.Errorf("instantiating generic buffer without schema and with interface " +
				"type parameter should panic")
		}
	}()
	_ = parquet.NewGenericWriter[any](b)
}

func TestIssueSegmentio375(t *testing.T) {
	type Row struct{ FirstName, LastName string }

	output := new(bytes.Buffer)
	writer := parquet.NewGenericWriter[Row](output, parquet.MaxRowsPerRowGroup(10))

	rows := make([]Row, 100)
	for i := range rows {
		rows[i] = Row{
			FirstName: "0123456789"[i%10 : i%10+1],
			LastName:  "foo",
		}
	}

	n, err := writer.Write(rows)
	if err != nil {
		t.Fatal(err)
	}
	if n != len(rows) {
		t.Fatal("wrong number of rows written:", n)
	}

	if err := writer.Close(); err != nil {
		t.Fatal(err)
	}

	f, err := parquet.OpenFile(bytes.NewReader(output.Bytes()), int64(output.Len()))
	if err != nil {
		t.Fatal(err)
	}

	rowGroups := f.RowGroups()
	if len(rowGroups) != 10 {
		t.Errorf("wrong number of row groups in parquet file: want=10 got=%d", len(rowGroups))
	}
}

func TestGenericSetKeyValueMetadata(t *testing.T) {
	testKey := "test-key"
	testValue := "test-value"

	type Row struct{ FirstName, LastName string }

	output := new(bytes.Buffer)
	writer := parquet.NewGenericWriter[Row](output, parquet.MaxRowsPerRowGroup(10))

	rows := []Row{
		{FirstName: "First", LastName: "Last"},
	}

	_, err := writer.Write(rows)
	if err != nil {
		t.Fatal(err)
	}

	writer.SetKeyValueMetadata(testKey, testValue)

	err = writer.Close()
	if err != nil {
		t.Fatal(err)
	}

	f, err := parquet.OpenFile(bytes.NewReader(output.Bytes()), int64(output.Len()))
	if err != nil {
		t.Fatal(err)
	}

	value, ok := f.Lookup(testKey)
	if !ok {
		t.Fatalf("key/value metadata should have included %q", testKey)
	}
	if value != testValue {
		t.Errorf("expected %q, got %q", testValue, value)
	}
}

func scanParquetFile(f *os.File) error {
	s, err := f.Stat()
	if err != nil {
		return err
	}

	p, err := parquet.OpenFile(f, s.Size())
	if err != nil {
		return err
	}

	return scanParquetValues(p.Root())
}

func scanParquetValues(col *parquet.Column) error {
	return forEachColumnValue(col, func(leaf *parquet.Column, value parquet.Value) error {
		fmt.Printf("%s > %+v\n", strings.Join(leaf.Path(), "."), value)
		return nil
	})
}

func generateParquetFile(rows rows, options ...parquet.WriterOption) (string, []byte, error) {
	tmp, err := os.CreateTemp("/tmp", "*.parquet")
	if err != nil {
		return "", nil, err
	}
	defer tmp.Close()
	path := tmp.Name()
	defer os.Remove(path)

	writerOptions := []parquet.WriterOption{
		parquet.PageBufferSize(20),
		parquet.DataPageStatistics(true),
	}
	writerOptions = append(writerOptions, options...)

	if err := writeParquetFile(tmp, rows, writerOptions...); err != nil {
		return "", nil, err
	}

	if err := scanParquetFile(tmp); err != nil {
		return "", nil, err
	}

	var outputParts [][]byte
	// Ideally, we could add the "cat" command here and validate each row in the parquet
	// file using the parquet CLI tool. However, it seems to have a number of bugs related
	// to reading repeated fields, so we cannot reliably do this validation for now.
	// See https://issues.apache.org/jira/projects/PARQUET/issues/PARQUET-2181 and others.
	for _, cmd := range []string{"meta", "pages"} {
		out, err := parquetCLI(cmd, path)
		if err != nil {
			return "", nil, err
		}
		outputParts = append(outputParts, out)
	}
	return path, bytes.Join(outputParts, []byte("")), nil
}

type firstAndLastName struct {
	FirstName string `parquet:"first_name,dict,zstd"`
	LastName  string `parquet:"last_name,delta,zstd"`
}

type timeseries struct {
	Name      string  `parquet:"name,dict"`
	Timestamp int64   `parquet:"timestamp,delta"`
	Value     float64 `parquet:"value"`
}

type event struct {
	Name     string  `parquet:"name,dict"`
	Type     string  `parquet:"-"`
	Value    float64 `parquet:"value"`
	Category string  `parquet:"-"`
}

var writerTests = []struct {
	scenario string
	version  int
	codec    compress.Codec
	rows     []interface{}
	dump     string
}{
	{
		scenario: "page v1 with dictionary encoding",
		version:  v1,
		rows: []interface{}{
			&firstAndLastName{FirstName: "Han", LastName: "Solo"},
			&firstAndLastName{FirstName: "Leia", LastName: "Skywalker"},
			&firstAndLastName{FirstName: "Luke", LastName: "Skywalker"},
		},
		dump: `
File path:  {file-path}
Created by: github.com/parquet-go/parquet-go
Properties: (none)
Schema:
message firstAndLastName {
  required binary first_name (STRING);
  required binary last_name (STRING);
}


Row group 0:  count: 3  107.67 B records  start: 4  total(compressed): 323 B total(uncompressed):299 B
--------------------------------------------------------------------------------
            type      encodings count     avg size   nulls   min / max
first_name  BINARY    Z _ R     3         38.00 B            "Han" / "Luke"
last_name   BINARY    Z   D     3         69.67 B            "Skywalker" / "Solo"


Column: first_name
--------------------------------------------------------------------------------
  page   type  enc  count   avg size   size       rows     nulls   min / max
  0-D    dict  Z _  3       7.67 B     23 B
  0-1    data  Z R  3       2.33 B     7 B                         "Han" / "Luke"


Column: last_name
--------------------------------------------------------------------------------
  page   type  enc  count   avg size   size       rows     nulls   min / max
  0-0    data  Z D  2       28.00 B    56 B                        "Skywalker" / "Solo"
  0-1    data  Z D  1       19.00 B    19 B                        "Skywalker" / "Skywalker"

`,
	},

	{ // same as the previous test but uses page v2 where data pages aren't compressed
		scenario: "page v2 with dictionary encoding",
		version:  v2,
		rows: []interface{}{
			&firstAndLastName{FirstName: "Han", LastName: "Solo"},
			&firstAndLastName{FirstName: "Leia", LastName: "Skywalker"},
			&firstAndLastName{FirstName: "Luke", LastName: "Skywalker"},
		},
		dump: `
File path:  {file-path}
Created by: github.com/parquet-go/parquet-go
Properties: (none)
Schema:
message firstAndLastName {
  required binary first_name (STRING);
  required binary last_name (STRING);
}


Row group 0:  count: 3  109.67 B records  start: 4  total(compressed): 329 B total(uncompressed):314 B
--------------------------------------------------------------------------------
            type      encodings count     avg size   nulls   min / max
first_name  BINARY    Z _ R     3         36.67 B            "Han" / "Luke"
last_name   BINARY    Z   D     3         73.00 B            "Skywalker" / "Solo"


Column: first_name
--------------------------------------------------------------------------------
  page   type  enc  count   avg size   size       rows     nulls   min / max
  0-D    dict  Z _  3       7.67 B     23 B
  0-1    data  _ R  3       2.33 B     7 B        3        0       "Han" / "Luke"


Column: last_name
--------------------------------------------------------------------------------
  page   type  enc  count   avg size   size       rows     nulls   min / max
  0-0    data  _ D  2       28.00 B    56 B       2        0       "Skywalker" / "Solo"
  0-1    data  _ D  1       19.00 B    19 B       1        0       "Skywalker" / "Skywalker"

`,
	},

	{
		scenario: "timeseries with delta encoding",
		version:  v2,
		codec:    &parquet.Gzip,
		rows: []interface{}{
			timeseries{Name: "http_request_total", Timestamp: 1639444033, Value: 100},
			timeseries{Name: "http_request_total", Timestamp: 1639444058, Value: 0},
			timeseries{Name: "http_request_total", Timestamp: 1639444085, Value: 42},
			timeseries{Name: "http_request_total", Timestamp: 1639444093, Value: 1},
			timeseries{Name: "http_request_total", Timestamp: 1639444101, Value: 2},
			timeseries{Name: "http_request_total", Timestamp: 1639444108, Value: 5},
			timeseries{Name: "http_request_total", Timestamp: 1639444133, Value: 4},
			timeseries{Name: "http_request_total", Timestamp: 1639444137, Value: 5},
			timeseries{Name: "http_request_total", Timestamp: 1639444141, Value: 6},
			timeseries{Name: "http_request_total", Timestamp: 1639444144, Value: 10},
		},
		dump: `
File path:  {file-path}
Created by: github.com/parquet-go/parquet-go
Properties: (none)
Schema:
message timeseries {
  required binary name (STRING);
  required int64 timestamp (INTEGER(64,true));
  required double value;
}


Row group 0:  count: 10  121.70 B records  start: 4  total(compressed): 1.188 kB total(uncompressed):1.312 kB
--------------------------------------------------------------------------------
           type      encodings count     avg size   nulls   min / max
name       BINARY    G _ R     10        29.00 B            "http_request_total" / "http_request_total"
timestamp  INT64     G   D     10        46.70 B            "1639444033" / "1639444144"
value      DOUBLE    G   _     10        46.00 B            "-0.0" / "100.0"


Column: name
--------------------------------------------------------------------------------
  page   type  enc  count   avg size   size       rows     nulls   min / max
  0-D    dict  G _  1       22.00 B    22 B
  0-1    data  _ R  5       0.40 B     2 B        5        0       "http_request_total" / "http_request_total"
  0-2    data  _ R  5       0.40 B     2 B        5        0       "http_request_total" / "http_request_total"


Column: timestamp
--------------------------------------------------------------------------------
  page   type  enc  count   avg size   size       rows     nulls   min / max
  0-0    data  _ D  3       47.33 B    142 B      3        0       "1639444033" / "1639444085"
  0-1    data  _ D  3       47.33 B    142 B      3        0       "1639444093" / "1639444108"
  0-2    data  _ D  3       47.33 B    142 B      3        0       "1639444133" / "1639444141"
  0-3    data  _ D  1       9.00 B     9 B        1        0       "1639444144" / "1639444144"


Column: value
--------------------------------------------------------------------------------
  page   type  enc  count   avg size   size       rows     nulls   min / max
  0-0    data  _ _  3       8.00 B     24 B       3        0       "-0.0" / "100.0"
  0-1    data  _ _  3       8.00 B     24 B       3        0       "1.0" / "5.0"
  0-2    data  _ _  3       8.00 B     24 B       3        0       "4.0" / "6.0"
  0-3    data  _ _  1       8.00 B     8 B        1        0       "10.0" / "10.0"

`,
	},

	{
		scenario: "example from the twitter blog (v1)",
		version:  v1,
		rows: []interface{}{
			AddressBook{
				Owner: "Julien Le Dem",
				OwnerPhoneNumbers: []string{
					"555 123 4567",
					"555 666 1337",
				},
				Contacts: []Contact{
					{
						Name:        "Dmitriy Ryaboy",
						PhoneNumber: "555 987 6543",
					},
					{
						Name: "Chris Aniszczyk",
					},
				},
			},
			AddressBook{
				Owner:             "A. Nonymous",
				OwnerPhoneNumbers: nil,
			},
		},
		dump: `
File path:  {file-path}
Created by: github.com/parquet-go/parquet-go
Properties: (none)
Schema:
message AddressBook {
  required binary owner (STRING);
  repeated binary ownerPhoneNumbers (STRING);
  repeated group contacts {
    required binary name (STRING);
    optional binary phoneNumber (STRING);
  }
}


Row group 0:  count: 2  384.00 B records  start: 4  total(compressed): 768 B total(uncompressed):691 B
--------------------------------------------------------------------------------
                      type      encodings count     avg size   nulls   min / max
owner                 BINARY    Z         2         70.00 B            "A. Nonymous" / "Julien Le Dem"
ownerPhoneNumbers     BINARY    G         3         80.33 B    1       "555 123 4567" / "555 666 1337"
contacts.name         BINARY    _         3         70.00 B    1       "Chris Aniszczyk" / "Dmitriy Ryaboy"
contacts.phoneNumber  BINARY    Z         3         59.00 B    2       "555 987 6543" / "555 987 6543"


Column: owner
--------------------------------------------------------------------------------
  page   type  enc  count   avg size   size       rows     nulls   min / max
  0-0    data  Z D  2       25.00 B    50 B                        "A. Nonymous" / "Julien Le Dem"


Column: ownerPhoneNumbers
--------------------------------------------------------------------------------
  page   type  enc  count   avg size   size       rows     nulls   min / max
  0-0    data  Z D  2       32.00 B    64 B                        "555 123 4567" / "555 666 1337"
  0-1    data  Z D  1       17.00 B    17 B                1


Column: contacts.name
--------------------------------------------------------------------------------
  page   type  enc  count   avg size   size       rows     nulls   min / max
  0-0    data  Z D  2       36.50 B    73 B                        "Chris Aniszczyk" / "Dmitriy Ryaboy"
  0-1    data  Z D  1       17.00 B    17 B                1


Column: contacts.phoneNumber
--------------------------------------------------------------------------------
  page   type  enc  count   avg size   size       rows     nulls   min / max
  0-0    data  Z D  2       16.50 B    33 B                1       "555 987 6543" / "555 987 6543"
  0-1    data  Z D  1       17.00 B    17 B                1

`,
	},

	{
		scenario: "example from the twitter blog (v2)",
		version:  v2,
		rows: []interface{}{
			AddressBook{
				Owner: "Julien Le Dem",
				OwnerPhoneNumbers: []string{
					"555 123 4567",
					"555 666 1337",
				},
				Contacts: []Contact{
					{
						Name:        "Dmitriy Ryaboy",
						PhoneNumber: "555 987 6543",
					},
					{
						Name: "Chris Aniszczyk",
					},
				},
			},
			AddressBook{
				Owner:             "A. Nonymous",
				OwnerPhoneNumbers: nil,
			},
		},

		dump: `
File path:  {file-path}
Created by: github.com/parquet-go/parquet-go
Properties: (none)
Schema:
message AddressBook {
  required binary owner (STRING);
  repeated binary ownerPhoneNumbers (STRING);
  repeated group contacts {
    required binary name (STRING);
    optional binary phoneNumber (STRING);
  }
}


Row group 0:  count: 2  377.50 B records  start: 4  total(compressed): 755 B total(uncompressed):678 B
--------------------------------------------------------------------------------
                      type      encodings count     avg size   nulls   min / max
owner                 BINARY    Z         2         72.50 B            "A. Nonymous" / "Julien Le Dem"
ownerPhoneNumbers     BINARY    G         3         78.00 B    1       "555 123 4567" / "555 666 1337"
contacts.name         BINARY    _         3         68.00 B    1       "Chris Aniszczyk" / "Dmitriy Ryaboy"
contacts.phoneNumber  BINARY    Z         3         57.33 B    2       "555 987 6543" / "555 987 6543"


Column: owner
--------------------------------------------------------------------------------
  page   type  enc  count   avg size   size       rows     nulls   min / max
  0-0    data  _ D  2       25.00 B    50 B       2        0       "A. Nonymous" / "Julien Le Dem"


Column: ownerPhoneNumbers
--------------------------------------------------------------------------------
  page   type  enc  count   avg size   size       rows     nulls   min / max
  0-0    data  _ D  2       28.00 B    56 B       1        0       "555 123 4567" / "555 666 1337"
  0-1    data  _ D  1       9.00 B     9 B        1        1


Column: contacts.name
--------------------------------------------------------------------------------
  page   type  enc  count   avg size   size       rows     nulls   min / max
  0-0    data  _ D  2       32.50 B    65 B       1        0       "Chris Aniszczyk" / "Dmitriy Ryaboy"
  0-1    data  _ D  1       9.00 B     9 B        1        1


Column: contacts.phoneNumber
--------------------------------------------------------------------------------
  page   type  enc  count   avg size   size       rows     nulls   min / max
  0-0    data  _ D  2       12.50 B    25 B       1        1       "555 987 6543" / "555 987 6543"
  0-1    data  _ D  1       9.00 B     9 B        1        1

`,
	},
	{
		scenario: "omit `-` fields",
		version:  v1,
		rows: []interface{}{
			&event{Name: "customer1", Type: "request", Value: 42.0},
			&event{Name: "customer2", Type: "access", Value: 1.0},
		},
		dump: `
File path:  {file-path}
Created by: github.com/parquet-go/parquet-go
Properties: (none)
Schema:
message event {
  required binary name (STRING);
  required double value;
}


Row group 0:  count: 2  100.00 B records  start: 4  total(compressed): 200 B total(uncompressed):200 B
--------------------------------------------------------------------------------
       type      encodings count     avg size   nulls   min / max
name   BINARY    _ _ R     2         59.50 B            "customer1" / "customer2"
value  DOUBLE    _   _     2         40.50 B            "1.0" / "42.0"


Column: name
--------------------------------------------------------------------------------
  page   type  enc  count   avg size   size       rows     nulls   min / max
  0-D    dict  _ _  2       13.00 B    26 B
  0-1    data  _ R  2       2.50 B     5 B                         "customer1" / "customer2"


Column: value
--------------------------------------------------------------------------------
  page   type  enc  count   avg size   size       rows     nulls   min / max
  0-0    data  _ _  2       8.00 B     16 B                        "1.0" / "42.0"

`,
	},
}

// TestWriter uses the Apache parquet-cli tool to validate generated parquet files.
// On MacOS systems using brew, this can be installed with `brew install parquet-cli`.
// For more information on installing and running this tool, see:
// https://github.com/apache/parquet-java/blob/ef9929c130f8f2e24fca1c7b42b0742a4d9d5e61/parquet-cli/README.md
// This test expects the parquet-cli command to exist in the environment path as `parquet`
// and to require no additional arguments before the primary command. If you need to run
// it in some other way on your system, you can configure the environment variable
// `PARQUET_GO_TEST_CLI`.
func TestWriter(t *testing.T) {
	if !hasParquetCli() {
		t.Skip("Skipping TestWriter writerTests because parquet-cli is not installed in Github CI. FIXME.") // TODO
	}

	for _, test := range writerTests {
		dataPageVersion := test.version
		codec := test.codec
		rows := test.rows
		dump := test.dump

		t.Run(test.scenario, func(t *testing.T) {
			t.Parallel()

			path, b, err := generateParquetFile(makeRows(rows),
				parquet.DataPageVersion(dataPageVersion),
				parquet.Compression(codec),
			)
			if err != nil {
				t.Logf("\n%s", string(b))
				t.Fatal(err)
			}

			// The CLI output includes the file-path of the parquet file. Because the test
			// uses a temp file, this value is not consistent between test runs and cannot
			// be hard-coded. Therefore, the expected value includes a placeholder value
			// and we replace it here.
			dump = strings.Replace(dump, "{file-path}", path, 1)
			if string(b) != dump {
				edits := myers.ComputeEdits(span.URIFromPath("want.txt"), dump, string(b))
				diff := fmt.Sprint(gotextdiff.ToUnified("want.txt", "got.txt", dump, edits))
				t.Errorf("\n%s", diff)
			}
		})
	}
}

func hasParquetCli() bool {
	// If PARQUET_GO_TEST_CLI is defined, always attempt to run the test. If it's defined
	// but the command cannot be called, the test itself should fail.
	if os.Getenv("PARQUET_GO_TEST_CLI") != "" {
		return true
	}
	_, err := exec.LookPath("parquet")
	return err == nil
}

func parquetCLI(cmd, path string) ([]byte, error) {
	execPath := "parquet"
	envCmd := os.Getenv("PARQUET_GO_TEST_CLI")
	var cmdArgs []string
	if envCmd != "" {
		envSplit := strings.Split(envCmd, " ")
		execPath = envSplit[0]
		cmdArgs = envSplit[1:]
	}
	cmdArgs = append(cmdArgs, cmd, path)
	p := exec.Command(execPath, cmdArgs...)

	output, err := p.CombinedOutput()
	if err != nil {
		return output, err
	}

	// parquet-cli has trailing spaces on some lines.
	lines := bytes.Split(output, []byte("\n"))

	for i, line := range lines {
		lines[i] = bytes.TrimRight(line, " ")
	}

	return bytes.Join(lines, []byte("\n")), nil
}

func TestWriterGenerateBloomFilters(t *testing.T) {
	type Person struct {
		FirstName utf8string `parquet:"first_name"`
		LastName  utf8string `parquet:"last_name"`
	}

	err := quickCheck(func(rows []Person) bool {
		if len(rows) == 0 { // TODO: support writing files with no rows
			return true
		}

		buffer := new(bytes.Buffer)
		writer := parquet.NewWriter(buffer,
			parquet.BloomFilters(
				parquet.SplitBlockFilter(10, "last_name"),
			),
		)
		for i := range rows {
			if err := writer.Write(&rows[i]); err != nil {
				t.Error(err)
				return false
			}
		}
		if err := writer.Close(); err != nil {
			t.Error(err)
			return false
		}

		reader := bytes.NewReader(buffer.Bytes())
		f, err := parquet.OpenFile(reader, reader.Size())
		if err != nil {
			t.Error(err)
			return false
		}
		rowGroup := f.RowGroups()[0]
		columns := rowGroup.ColumnChunks()
		firstName := columns[0]
		lastName := columns[1]

		if firstName.BloomFilter() != nil {
			t.Errorf(`"first_name" column has a bloom filter even though none were configured`)
			return false
		}

		bloomFilter := lastName.BloomFilter()
		if bloomFilter == nil {
			t.Error(`"last_name" column has no bloom filter despite being configured to have one`)
			return false
		}

		for i, row := range rows {
			if ok, err := bloomFilter.Check(parquet.ValueOf(row.LastName)); err != nil {
				t.Errorf("unexpected error checking bloom filter: %v", err)
				return false
			} else if !ok {
				t.Errorf("bloom filter does not contain value %q of row %d", row.LastName, i)
				return false
			}
		}

		return true
	})
	if err != nil {
		t.Error(err)
	}
}

func TestBloomFilterForDict(t *testing.T) {
	type testStruct struct {
		A string `parquet:"a,dict"`
	}

	schema := parquet.SchemaOf(&testStruct{})

	b := bytes.NewBuffer(nil)
	w := parquet.NewWriter(
		b,
		schema,
		parquet.BloomFilters(parquet.SplitBlockFilter(10, "a")),
	)

	err := w.Write(&testStruct{A: "test"})
	if err != nil {
		t.Fatal(err)
	}

	err = w.Close()
	if err != nil {
		t.Fatal(err)
	}

	f, err := parquet.OpenFile(bytes.NewReader(b.Bytes()), int64(b.Len()))
	if err != nil {
		t.Fatal(err)
	}

	ok, err := f.RowGroups()[0].ColumnChunks()[0].BloomFilter().Check(parquet.ValueOf("test"))
	if err != nil {
		t.Fatal(err)
	}
	if !ok {
		t.Error("bloom filter should have contained 'test'")
	}
}

func TestWriterRepeatedUUIDDict(t *testing.T) {
	inputID := uuid.MustParse("123456ab-0000-0000-0000-000000000000")
	records := []struct {
		List []uuid.UUID `parquet:"list,dict"`
	}{{
		[]uuid.UUID{inputID},
	}}
	schema := parquet.SchemaOf(&records[0])
	b := bytes.NewBuffer(nil)
	w := parquet.NewWriter(b, schema)
	if err := w.Write(records[0]); err != nil {
		t.Fatal(err)
	}
	if err := w.Close(); err != nil {
		t.Fatal(err)
	}

	f, err := parquet.OpenFile(bytes.NewReader(b.Bytes()), int64(b.Len()))
	if err != nil {
		t.Fatal(err)
	}

	rowbuf := make([]parquet.Row, 1)
	rows := f.RowGroups()[0].Rows()
	defer rows.Close()
	n, err := rows.ReadRows(rowbuf)
	if n == 0 {
		t.Fatalf("reading row from parquet file: %v", err)
	}
	if len(rowbuf[0]) != 1 {
		t.Errorf("expected 1 value in row, got %d", len(rowbuf[0]))
	}
	if !bytes.Equal(inputID[:], rowbuf[0][0].Bytes()) {
		t.Errorf("expected to get UUID %q back out, got %q", inputID, rowbuf[0][0].Bytes())
	}
}

func TestWriterResetWithBloomFilters(t *testing.T) {
	type Test struct {
		Value string `parquet:"value,dict"`
	}

	writer := parquet.NewWriter(new(bytes.Buffer),
		parquet.BloomFilters(
			parquet.SplitBlockFilter(10, "value"),
		),
	)

	if err := writer.Write(&Test{Value: "foo"}); err != nil {
		t.Fatal(err)
	}

	if err := writer.Close(); err != nil {
		t.Fatal(err)
	}

	writer.Reset(new(bytes.Buffer))

	if err := writer.Write(&Test{Value: "bar"}); err != nil {
		t.Fatal(err)
	}

	if err := writer.Close(); err != nil {
		t.Fatal(err)
	}
}

func TestWriterMaxRowsPerRowGroup(t *testing.T) {
	output := new(bytes.Buffer)
	writer := parquet.NewWriter(output, parquet.MaxRowsPerRowGroup(10))

	for i := 0; i < 100; i++ {
		err := writer.Write(struct{ FirstName, LastName string }{
			FirstName: "0123456789"[i%10 : i%10+1],
			LastName:  "foo",
		})
		if err != nil {
			t.Fatal(err)
		}
	}

	if err := writer.Close(); err != nil {
		t.Fatal(err)
	}

	f, err := parquet.OpenFile(bytes.NewReader(output.Bytes()), int64(output.Len()))
	if err != nil {
		t.Fatal(err)
	}

	rowGroups := f.RowGroups()
	if len(rowGroups) != 10 {
		t.Errorf("wrong number of row groups in parquet file: want=10 got=%d", len(rowGroups))
	}
}

func TestSetKeyValueMetadata(t *testing.T) {
	testKey := "test-key"
	testValue := "test-value"

	type testStruct struct {
		A string `parquet:"a,dict"`
	}

	schema := parquet.SchemaOf(&testStruct{})

	b := bytes.NewBuffer(nil)
	w := parquet.NewWriter(
		b,
		schema,
	)

	err := w.Write(&testStruct{A: "test"})
	if err != nil {
		t.Fatal(err)
	}

	w.SetKeyValueMetadata(testKey, testValue)

	err = w.Close()
	if err != nil {
		t.Fatal(err)
	}

	metadata := w.File().Metadata()
	if len(metadata.KeyValueMetadata) != 1 {
		t.Errorf("expected 1 key/value metadata, got %d", len(metadata.KeyValueMetadata))
	} else {
		if metadata.KeyValueMetadata[0].Key != testKey {
			t.Errorf("expected metadata key '%s', got '%s'", testKey, metadata.KeyValueMetadata[0].Key)
		}
		if metadata.KeyValueMetadata[0].Value != testValue {
			t.Errorf("expected metadata value '%s', got '%s'", testValue, metadata.KeyValueMetadata[0].Value)
		}
	}

	f, err := parquet.OpenFile(bytes.NewReader(b.Bytes()), int64(b.Len()))
	if err != nil {
		t.Fatal(err)
	}

	value, ok := f.Lookup(testKey)
	if !ok {
		t.Fatalf("key/value metadata should have included %q", testKey)
	}
	if value != testValue {
		t.Errorf("expected %q, got %q", testValue, value)
	}
}

func TestSetKeyValueMetadataOverwritesExisting(t *testing.T) {
	testKey := "test-key"
	testValue := "test-value"

	type testStruct struct {
		A string `parquet:"a,dict"`
	}

	schema := parquet.SchemaOf(&testStruct{})

	b := bytes.NewBuffer(nil)
	w := parquet.NewWriter(
		b,
		schema,
		parquet.KeyValueMetadata(testKey, "original-value"),
	)

	err := w.Write(&testStruct{A: "test"})
	if err != nil {
		t.Fatal(err)
	}

	w.SetKeyValueMetadata(testKey, testValue)

	err = w.Close()
	if err != nil {
		t.Fatal(err)
	}

	f, err := parquet.OpenFile(bytes.NewReader(b.Bytes()), int64(b.Len()))
	if err != nil {
		t.Fatal(err)
	}

	value, ok := f.Lookup(testKey)
	if !ok {
		t.Fatalf("key/value metadata should have included %q", testKey)
	}
	if value != testValue {
		t.Errorf("expected %q, got %q", testValue, value)
	}
}

func TestColumnMaxValueAndMinValue(t *testing.T) {
	type testStruct struct {
		A string `parquet:"a,plain"`
	}

	tests := make([]testStruct, 100)
	tests[0] = testStruct{A: ""}
	for i := 1; i < 100; i++ {
		tests[i] = testStruct{A: strconv.Itoa(i)}
	}
	schema := parquet.SchemaOf(&testStruct{})
	b := bytes.NewBuffer(nil)
	config := parquet.DefaultWriterConfig()
	config.PageBufferSize = 256
	w := parquet.NewGenericWriter[testStruct](b, schema, config)
	_, _ = w.Write(tests[0:50])
	_, _ = w.Write(tests[50:100])
	_ = w.Close()

	f, err := parquet.OpenFile(bytes.NewReader(b.Bytes()), int64(b.Len()))
	if err != nil {
		t.Fatal(err)
	}
	if len(f.RowGroups()) != 1 {
		t.Fatalf("wrong number of row groups in parquet file: want=1 got=%d", f.RowGroups())
	}
	statistics := f.Metadata().RowGroups[0].Columns[0].MetaData.Statistics
	if string(statistics.MinValue) != "" {
		t.Fatalf("wrong min value of row groups in parquet file: want=' '() got=%s", string(statistics.MinValue))
	}
	if string(statistics.MaxValue) != "99" {
		t.Fatalf("wrong max value of row groups in parquet file: want=99 got=%s", string(statistics.MaxValue))
	}
}

func TestColumnSkipPageBounds(t *testing.T) {
	type testStruct struct {
		A int `parquet:"a,plain"`
	}

	tests := make([]testStruct, 100)
	for i := 0; i < 100; i++ {
		tests[i] = testStruct{A: i + 1}
	}
	schema := parquet.SchemaOf(&testStruct{})
	b := bytes.NewBuffer(nil)
	config := parquet.DefaultWriterConfig()
	config.PageBufferSize = 256
	w := parquet.NewGenericWriter[testStruct](b, schema, config, parquet.SkipPageBounds("a"))
	_, _ = w.Write(tests[0:50])
	_, _ = w.Write(tests[50:100])
	_ = w.Close()

	f, err := parquet.OpenFile(bytes.NewReader(b.Bytes()), int64(b.Len()))
	if err != nil {
		t.Fatal(err)
	}
	if len(f.RowGroups()) != 1 {
		t.Fatalf("wrong number of row groups in parquet file: want=1 got=%d", f.RowGroups())
	}
	statistics := f.Metadata().RowGroups[0].Columns[0].MetaData.Statistics
	if string(statistics.MinValue) != "" {
		t.Fatalf("wrong min value of row groups in parquet file: want='' got=%s", string(statistics.MinValue))
	}
	if string(statistics.MaxValue) != "" {
		t.Fatalf("wrong max value of row groups in parquet file: want='' got=%s", string(statistics.MaxValue))
	}
}<|MERGE_RESOLUTION|>--- conflicted
+++ resolved
@@ -102,7 +102,6 @@
 	})
 }
 
-<<<<<<< HEAD
 func TestWriteRowsColumns(t *testing.T) {
 	type simpleFlat struct {
 		A, B, C int64
@@ -253,10 +252,7 @@
 	return cols
 }
 
-func TestIssue272(t *testing.T) {
-=======
 func TestIssueSegmentio272(t *testing.T) {
->>>>>>> dfc9184d
 	type T2 struct {
 		X string `parquet:",dict,optional"`
 	}
